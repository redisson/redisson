--- conflicted
+++ resolved
@@ -12,12 +12,7 @@
 
 import org.junit.Test;
 import org.redisson.api.*;
-<<<<<<< HEAD
-import org.redisson.api.stream.StreamAddArgs;
-import org.redisson.api.stream.TrimStrategy;
-=======
 import org.redisson.api.stream.*;
->>>>>>> 7f35d577
 import org.redisson.client.RedisException;
 
 public class RedissonStreamTest extends BaseTest {
@@ -583,14 +578,9 @@
         
         StreamMessageId id1 = stream2.add(StreamAddArgs.entry("33", "33"));
         stream2.add(StreamAddArgs.entry("44", "44"));
-<<<<<<< HEAD
-        
-        Map<String, Map<StreamMessageId, Map<String, String>>> s2 = stream.read(5, TimeUnit.SECONDS, id0, Collections.singletonMap("test2", id1));
-=======
 
         Map<String, Map<StreamMessageId, Map<String, String>>> s2 = stream.read(StreamMultiReadArgs.greaterThan(id0, "test2", id1)
                                                                             .timeout(Duration.ofSeconds(5)));
->>>>>>> 7f35d577
         assertThat(s2.values().iterator().next().values().iterator().next().keySet()).containsAnyOf("11", "22", "33", "44");
         assertThat(s2.keySet()).containsExactlyInAnyOrder("test", "test2");
     }
@@ -635,14 +625,9 @@
         entries2.put("5", "55");
         entries2.put("6", "66");
         stream2.add(StreamAddArgs.entries(entries2));
-<<<<<<< HEAD
-        
-        Map<String, Map<StreamMessageId, Map<String, String>>> s = stream2.read(10, new StreamMessageId(0), "test1", new StreamMessageId(0));
-=======
 
         Map<String, Map<StreamMessageId, Map<String, String>>> s = stream2.read(StreamMultiReadArgs.greaterThan(new StreamMessageId(0), "test1", new StreamMessageId(0))
                                                                             .count(10));
->>>>>>> 7f35d577
         assertThat(s).hasSize(2);
         assertThat(s.get("test1").values().iterator().next()).isEqualTo(entries1);
         assertThat(s.get("test2").values().iterator().next()).isEqualTo(entries2);
