/**
 * Copyright 2018 Nikita Koksharov
 *
 * Licensed under the Apache License, Version 2.0 (the "License");
 * you may not use this file except in compliance with the License.
 * You may obtain a copy of the License at
 *
 *    http://www.apache.org/licenses/LICENSE-2.0
 *
 * Unless required by applicable law or agreed to in writing, software
 * distributed under the License is distributed on an "AS IS" BASIS,
 * WITHOUT WARRANTIES OR CONDITIONS OF ANY KIND, either express or implied.
 * See the License for the specific language governing permissions and
 * limitations under the License.
 */
package org.redisson.reactive;

import java.util.ArrayList;
import java.util.Arrays;
import java.util.Collection;
import java.util.List;
import java.util.Set;
import java.util.function.Supplier;

import org.reactivestreams.Publisher;
import org.redisson.RedissonSet;
import org.redisson.api.RFuture;
import org.redisson.api.RSetAsync;
import org.redisson.api.RSetReactive;
import org.redisson.client.RedisClient;
import org.redisson.client.codec.Codec;
import org.redisson.client.protocol.RedisCommands;
import org.redisson.client.protocol.decoder.ListScanResult;
import org.redisson.command.CommandReactiveExecutor;

import reactor.core.publisher.Flux;

/**
 * Distributed and concurrent implementation of {@link java.util.Set}
 *
 * @author Nikita Koksharov
 *
 * @param <V> value
 */
public class RedissonSetReactive<V> extends RedissonExpirableReactive implements RSetReactive<V> {

    private final RSetAsync<V> instance;

    public RedissonSetReactive(CommandReactiveExecutor commandExecutor, String name) {
        this(commandExecutor, name, new RedissonSet<V>(commandExecutor.getConnectionManager().getCodec(), commandExecutor, name, null));
    }
    
    public RedissonSetReactive(CommandReactiveExecutor commandExecutor, String name, RSetAsync<V> instance) {
        super(commandExecutor, name, instance);
        this.instance = instance;
    }

    public RedissonSetReactive(Codec codec, CommandReactiveExecutor commandExecutor, String name) {
        this(codec, commandExecutor, name, new RedissonSet<V>(codec, commandExecutor, name, null));
    }
    
    public RedissonSetReactive(Codec codec, CommandReactiveExecutor commandExecutor, String name, RSetAsync<V> instance) {
        super(codec, commandExecutor, name, instance);
        this.instance = instance;
    }


    @Override
    public Publisher<Integer> addAll(Publisher<? extends V> c) {
        return new PublisherAdder<V>(this).addAll(c);
    }

    @Override
    public Publisher<Set<V>> removeRandom(final int amount) {
        return reactive(new Supplier<RFuture<Set<V>>>() {
            @Override
            public RFuture<Set<V>> get() {
                return instance.removeRandomAsync(amount);
            }
        });
    }
    
    @Override
    public Publisher<Integer> size() {
        return reactive(new Supplier<RFuture<Integer>>() {
            @Override
            public RFuture<Integer> get() {
                return instance.sizeAsync();
            }
        });
    }

    @Override
    public Publisher<Boolean> contains(final Object o) {
        return reactive(new Supplier<RFuture<Boolean>>() {
            @Override
            public RFuture<Boolean> get() {
                return instance.containsAsync(o);
            }
        });
    }
    
    @Override
    public Publisher<Set<V>> readAll() {
        return reactive(new Supplier<RFuture<Set<V>>>() {
            @Override
            public RFuture<Set<V>> get() {
                return instance.readAllAsync();
            }
        });
    }

    private Publisher<ListScanResult<Object>> scanIteratorReactive(final RedisClient client, final long startPos, final String pattern, final int count) {
        return reactive(new Supplier<RFuture<ListScanResult<Object>>>() {
            @Override
            public RFuture<ListScanResult<Object>> get() {
                return ((RedissonSet)instance).scanIteratorAsync(getName(), client, startPos, pattern, count);
            }
        });
    }

    @Override
    public Publisher<Integer> add(V e) {
        return commandExecutor.writeReactive(getName(), codec, RedisCommands.SADD, getName(), encode(e));
    }

    @Override
    public Publisher<V> removeRandom() {
        return reactive(new Supplier<RFuture<V>>() {
            @Override
            public RFuture<V> get() {
                return instance.removeRandomAsync();
            }
        });
    }

    @Override
    public Publisher<V> random() {
        return reactive(new Supplier<RFuture<V>>() {
            @Override
            public RFuture<V> get() {
                return instance.randomAsync();
            }
        });
    }

    @Override
    public Publisher<Boolean> remove(final Object o) {
        return reactive(new Supplier<RFuture<Boolean>>() {
            @Override
            public RFuture<Boolean> get() {
                return instance.removeAsync(o);
            }
        });
    }

    @Override
    public Publisher<Boolean> move(final String destination, final V member) {
        return reactive(new Supplier<RFuture<Boolean>>() {
            @Override
            public RFuture<Boolean> get() {
                return instance.moveAsync(destination, member);
            }
        });
    }

    @Override
    public Publisher<Boolean> containsAll(final Collection<?> c) {
        return reactive(new Supplier<RFuture<Boolean>>() {
            @Override
            public RFuture<Boolean> get() {
                return instance.containsAllAsync(c);
            }
        });
    }

    @Override
    public Publisher<Integer> addAll(Collection<? extends V> c) {
        List<Object> args = new ArrayList<Object>(c.size() + 1);
        args.add(getName());
        encode(args, c);
        return commandExecutor.writeReactive(getName(), codec, RedisCommands.SADD, args.toArray());
    }

    @Override
    public Publisher<Boolean> retainAll(final Collection<?> c) {
        return reactive(new Supplier<RFuture<Boolean>>() {
            @Override
            public RFuture<Boolean> get() {
                return instance.retainAllAsync(c);
            }
        });
    }

    @Override
    public Publisher<Boolean> removeAll(final Collection<?> c) {
        return reactive(new Supplier<RFuture<Boolean>>() {
            @Override
            public RFuture<Boolean> get() {
                return instance.removeAllAsync(c);
            }
        });
    }

    @Override
    public Publisher<Set<V>> readIntersection(final String... names) {
        return reactive(new Supplier<RFuture<Set<V>>>() {
            @Override
            public RFuture<Set<V>> get() {
                return instance.readIntersectionAsync(names);
            }
        });
    }
    
    @Override
    public Publisher<Long> intersection(String... names) {
        List<Object> args = new ArrayList<Object>(names.length + 1);
        args.add(getName());
        args.addAll(Arrays.asList(names));
        return commandExecutor.writeReactive(getName(), codec, RedisCommands.SINTERSTORE, args.toArray());
    }
    
    @Override
    public Publisher<Long> diff(String... names) {
        List<Object> args = new ArrayList<Object>(names.length + 1);
        args.add(getName());
        args.addAll(Arrays.asList(names));
        return commandExecutor.writeReactive(getName(), codec, RedisCommands.SDIFFSTORE, args.toArray());
    }
    
    @Override
    public Publisher<Set<V>> readDiff(final String... names) {
        return reactive(new Supplier<RFuture<Set<V>>>() {
            @Override
            public RFuture<Set<V>> get() {
                return instance.readDiffAsync(names);
            }
        });
    }
    
    @Override
    public Publisher<Long> union(String... names) {
        List<Object> args = new ArrayList<Object>(names.length + 1);
        args.add(getName());
        args.addAll(Arrays.asList(names));
        return commandExecutor.writeReactive(getName(), codec, RedisCommands.SUNIONSTORE, args.toArray());
    }

    @Override
    public Publisher<Set<V>> readUnion(final String... names) {
        return reactive(new Supplier<RFuture<Set<V>>>() {
            @Override
            public RFuture<Set<V>> get() {
                return instance.readUnionAsync(names);
            }
        });
    }
    
    @Override
    public Publisher<V> iterator(int count) {
        return iterator(null, count);
    }
    
    @Override
    public Publisher<V> iterator(String pattern) {
        return iterator(pattern, 10);
    }

    @Override
<<<<<<< HEAD
    public Publisher<V> iterator() {
        return Flux.create(new SetReactiveIterator<V>() {
=======
    public Publisher<V> iterator(final String pattern, final int count) {
        return new SetReactiveIterator<V>() {
>>>>>>> ae15cc56
            @Override
            protected Publisher<ListScanResult<Object>> scanIteratorReactive(RedisClient client, long nextIterPos) {
                return RedissonSetReactive.this.scanIteratorReactive(client, nextIterPos, pattern, count);
            }
        });
    }

    @Override
    public Publisher<V> iterator() {
        return iterator(null, 10);
    }
    
}<|MERGE_RESOLUTION|>--- conflicted
+++ resolved
@@ -115,7 +115,7 @@
             @Override
             public RFuture<ListScanResult<Object>> get() {
                 return ((RedissonSet)instance).scanIteratorAsync(getName(), client, startPos, pattern, count);
-            }
+    }
         });
     }
 
@@ -255,7 +255,7 @@
             }
         });
     }
-    
+
     @Override
     public Publisher<V> iterator(int count) {
         return iterator(null, count);
@@ -267,13 +267,8 @@
     }
 
     @Override
-<<<<<<< HEAD
-    public Publisher<V> iterator() {
+    public Publisher<V> iterator(final String pattern, final int count) {
         return Flux.create(new SetReactiveIterator<V>() {
-=======
-    public Publisher<V> iterator(final String pattern, final int count) {
-        return new SetReactiveIterator<V>() {
->>>>>>> ae15cc56
             @Override
             protected Publisher<ListScanResult<Object>> scanIteratorReactive(RedisClient client, long nextIterPos) {
                 return RedissonSetReactive.this.scanIteratorReactive(client, nextIterPos, pattern, count);
@@ -284,6 +279,6 @@
     @Override
     public Publisher<V> iterator() {
         return iterator(null, 10);
-    }
+}
     
 }