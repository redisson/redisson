/**
 * Copyright 2018 Nikita Koksharov
 *
 * Licensed under the Apache License, Version 2.0 (the "License");
 * you may not use this file except in compliance with the License.
 * You may obtain a copy of the License at
 *
 *    http://www.apache.org/licenses/LICENSE-2.0
 *
 * Unless required by applicable law or agreed to in writing, software
 * distributed under the License is distributed on an "AS IS" BASIS,
 * WITHOUT WARRANTIES OR CONDITIONS OF ANY KIND, either express or implied.
 * See the License for the specific language governing permissions and
 * limitations under the License.
 */
package org.redisson.reactive;

import java.util.concurrent.CompletableFuture;
import java.util.concurrent.atomic.AtomicLong;

import org.reactivestreams.Publisher;
import org.reactivestreams.Subscription;

import reactor.core.publisher.BaseSubscriber;
import reactor.core.publisher.Mono;

/**
 * 
 * @author Nikita Koksharov
 *
 * @param <V> value type
 */
public abstract class PublisherAdder<V> {

    public abstract Publisher<Integer> add(Object o);
    
    public Integer sum(Integer first, Integer second) {
        return first + second;
    }

    public Publisher<Integer> addAll(Publisher<? extends V> c) {
        CompletableFuture<Integer> promise = new CompletableFuture<>();
        c.subscribe(new BaseSubscriber<V>() {

            volatile boolean completed;
            AtomicLong values = new AtomicLong();
            Subscription s;
            Integer lastSize = 0;

            @Override
            protected void hookOnSubscribe(Subscription s) {
                this.s = s;
                s.request(1);
            }

            @Override
            protected void hookOnNext(V o) {
                values.getAndIncrement();
<<<<<<< HEAD
                destination.add(o).subscribe(new BaseSubscriber<Integer>() {
=======
                add(o).subscribe(new DefaultSubscriber<Integer>() {
>>>>>>> 3456aa1d

                    @Override
                    protected void hookOnSubscribe(Subscription s) {
                        s.request(1);
                    }

                    @Override
                    protected void hookOnError(Throwable t) {
                        promise.completeExceptionally(t);
                    }

                    @Override
                    protected void hookOnNext(Integer o) {
                        lastSize = sum(lastSize, o);
                        s.request(1);
                        if (values.decrementAndGet() == 0 && completed) {
                            promise.complete(lastSize);
                        }
                    }
                });
            }

            @Override
            protected void hookOnComplete() {
                completed = true;
                if (values.get() == 0) {
                    promise.complete(lastSize);
                }
            }
        });

        return Mono.fromCompletionStage(promise);
    }

}<|MERGE_RESOLUTION|>--- conflicted
+++ resolved
@@ -33,7 +33,7 @@
 public abstract class PublisherAdder<V> {
 
     public abstract Publisher<Integer> add(Object o);
-    
+
     public Integer sum(Integer first, Integer second) {
         return first + second;
     }
@@ -56,11 +56,7 @@
             @Override
             protected void hookOnNext(V o) {
                 values.getAndIncrement();
-<<<<<<< HEAD
-                destination.add(o).subscribe(new BaseSubscriber<Integer>() {
-=======
-                add(o).subscribe(new DefaultSubscriber<Integer>() {
->>>>>>> 3456aa1d
+                add(o).subscribe(new BaseSubscriber<Integer>() {
 
                     @Override
                     protected void hookOnSubscribe(Subscription s) {
