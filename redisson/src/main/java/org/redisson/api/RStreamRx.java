--- conflicted
+++ resolved
@@ -21,12 +21,7 @@
 
 import io.reactivex.rxjava3.core.Completable;
 import io.reactivex.rxjava3.core.Single;
-<<<<<<< HEAD
-import org.redisson.api.stream.StreamAddArgs;
-import org.redisson.api.stream.TrimStrategy;
-=======
 import org.redisson.api.stream.*;
->>>>>>> 7f35d577
 
 /**
  * Reactive interface for Redis Stream object.
@@ -430,7 +425,15 @@
 
     /**
      * Appends a new entry/entries and returns generated Stream Message ID
-<<<<<<< HEAD
+     * <p>
+     * Usage examples:
+     * <pre>
+     * StreamMessageId id = stream.add(StreamAddArgs.entry(15, 37));
+     * </pre>
+     * <pre>
+     * StreamMessageId id = stream.add(StreamAddArgs.entries(15, 37, 23, 43)
+     *                                 .trim(TrimStrategy.MAXLEN, 100)));
+     * </pre>
      *
      * @param args - method arguments object
      * @return Stream Message ID
@@ -439,6 +442,15 @@
 
     /**
      * Appends a new entry/entries by specified Stream Message ID
+     * <p>
+     * Usage examples:
+     * <pre>
+     * stream.add(id, StreamAddArgs.entry(15, 37));
+     * </pre>
+     * <pre>
+     * stream.add(id, StreamAddArgs.entries(15, 37, 23, 43)
+     *                                 .trim(TrimStrategy.MAXLEN, 100)));
+     * </pre>
      *
      * @param id - Stream Message ID
      * @param args - method arguments object
@@ -449,44 +461,6 @@
      * Use add(StreamAddArgs) method instead
      *
      */
-=======
-     * <p>
-     * Usage examples:
-     * <pre>
-     * StreamMessageId id = stream.add(StreamAddArgs.entry(15, 37));
-     * </pre>
-     * <pre>
-     * StreamMessageId id = stream.add(StreamAddArgs.entries(15, 37, 23, 43)
-     *                                 .trim(TrimStrategy.MAXLEN, 100)));
-     * </pre>
-     *
-     * @param args - method arguments object
-     * @return Stream Message ID
-     */
-    Single<StreamMessageId> add(StreamAddArgs<K, V> args);
-
-    /**
-     * Appends a new entry/entries by specified Stream Message ID
-     * <p>
-     * Usage examples:
-     * <pre>
-     * stream.add(id, StreamAddArgs.entry(15, 37));
-     * </pre>
-     * <pre>
-     * stream.add(id, StreamAddArgs.entries(15, 37, 23, 43)
-     *                                 .trim(TrimStrategy.MAXLEN, 100)));
-     * </pre>
-     *
-     * @param id - Stream Message ID
-     * @param args - method arguments object
-     */
-    Completable add(StreamMessageId id, StreamAddArgs<K, V> args);
-
-    /*
-     * Use add(StreamAddArgs) method instead
-     *
-     */
->>>>>>> 7f35d577
     @Deprecated
     Single<StreamMessageId> add(K key, V value);
     
