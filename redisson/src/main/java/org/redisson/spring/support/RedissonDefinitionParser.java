--- conflicted
+++ resolved
@@ -15,6 +15,8 @@
  */
 package org.redisson.spring.support;
 
+import java.util.List;
+
 import org.redisson.Redisson;
 import org.redisson.config.Config;
 import org.springframework.beans.factory.config.BeanDefinition;
@@ -29,11 +31,6 @@
 import org.springframework.util.StringUtils;
 import org.springframework.util.xml.DomUtils;
 import org.w3c.dom.Element;
-<<<<<<< HEAD
-
-import java.util.List;
-=======
->>>>>>> c16a31b0
 
 /**
  *
@@ -47,7 +44,7 @@
     private static final String REF_SUFFIX = "-ref";
     private static final String REDISSON_REF = "redisson-ref";
     
-    enum ConfigType {
+    static enum ConfigType {
         singleServer,
         sentinelServers,
         replicatedServers,
@@ -64,7 +61,7 @@
         }
     }
 
-    enum AddressType {
+    static enum AddressType {
         slaveAddress,
         sentinelAddress,
         nodeAddress;
