/**
 * Copyright (c) 2013-2019 Nikita Koksharov
 *
 * Licensed under the Apache License, Version 2.0 (the "License");
 * you may not use this file except in compliance with the License.
 * You may obtain a copy of the License at
 *
 *    http://www.apache.org/licenses/LICENSE-2.0
 *
 * Unless required by applicable law or agreed to in writing, software
 * distributed under the License is distributed on an "AS IS" BASIS,
 * WITHOUT WARRANTIES OR CONDITIONS OF ANY KIND, either express or implied.
 * See the License for the specific language governing permissions and
 * limitations under the License.
 */
package org.redisson.spring.support;

import org.redisson.spring.misc.BeanMethodInvoker;
import org.springframework.beans.factory.config.BeanDefinition;
import org.springframework.beans.factory.config.BeanDefinitionHolder;
import org.springframework.beans.factory.config.ConstructorArgumentValues;
import org.springframework.beans.factory.config.MethodInvokingFactoryBean;
import org.springframework.beans.factory.parsing.BeanComponentDefinition;
import org.springframework.beans.factory.support.BeanDefinitionBuilder;
import org.springframework.beans.factory.support.BeanDefinitionReaderUtils;
import org.springframework.beans.factory.xml.ParserContext;
import org.springframework.core.Conventions;
import org.springframework.util.Assert;
import org.springframework.util.StringUtils;
import org.w3c.dom.Attr;
import org.w3c.dom.Element;
import org.w3c.dom.NamedNodeMap;
import org.w3c.dom.Node;

/**
 *
 * @author Rui Gu (https://github.com/jackygurui)
 */
public class RedissonNamespaceParserSupport {
    
    public static final String REDISSON_NAMESPACE
            = "http://redisson.org/schema/redisson";
    
    static final String REF_SUFFIX = "-ref";
    static final String API_CLASS_PATH_PREFIX = "org.redisson.api.R";
    static final String IMPL_CLASS_PATH_PREFIX = "org.redisson.Redisson";
    
    static final String ID_ATTRIBUTE = "id";
    static final String NAME_ATTRIBUTE = "name";
    static final String REDISSON_REF_ATTRIBUTE = "redisson-ref";
    static final String READ_WRITE_LOCK_REF_ATTRIBUTE = "read-write-lock-ref";
    static final String EXECUTOR_REF_ATTRIBUTE = "executor-ref";
    static final String REMOTE_SERVICE_REF_ATTRIBUTE = "remote-service-ref";
    static final String LIVE_OBJECT_SERVICE_REF_ATTRIBUTE
            = "live-object-service-ref";
    static final String OBJECT_ID_REF_ATTRIBUTE = "object-id-ref";
    
    static final String MAX_IDLE_ATTRIBUTE = "max-idle";
    static final String TIME_TO_LIVE_ATTRIBUTE = "time-to-live";
    static final String MAX_IDLE_UNIT_ATTRIBUTE = "max-idle-unit";
    static final String TIME_TO_LIVE_UNIT_ATTRIBUTE = "time-to-live-unit";
    static final String CONCURRENT_WORKERS_ATTRIBUTE = "concurrent-workers";
    static final String WITHIN_ATTRIBUTE = "within";
    static final String TIME_UNIT_ATTRIBUTE = "time-unit";
    static final String API_CLASS_ATTRIBUTE = "api-class";
    static final String CLASS_ATTRIBUTE = "class";
    static final String OBJECT_ID_ATTRIBUTE = "object-id";
    
    static final String READ_LOCK_ELEMENT = "read-lock";
    static final String WRITE_LOCK_ELEMENT = "write-lock";
    static final String RPC_SERVER_ELEMENT = "rpc-server";
    static final String RPC_CLIENT_ELEMENT = "rpc-client";
    static final String REMOTE_INVOCATION_OPTIONS_ELEMENT
            = "remote-invocation-options";
    static final String REMOTE_NO_ACK_ELEMENT = "remote-no-ack";
    static final String REMOTE_ACK_ELEMENT = "remote-ack";
    static final String REMOTE_NO_RESULT_ELEMENT = "remote-no-result";
    static final String REMOTE_RESULT_ELEMENT = "remote-result";
    static final String LOCAL_CACHED_MAP_OPTIONS_ELEMENT
            = "local-cached-map-options";
    static final String LIVE_OBJECT_ELEMENT
            = "live-object";
    static final String LIVE_OBJECT_REGISTRATION_ELEMENT
            = "live-object-registration";
    
    public String[] parseAliase(Element element) {
        if (element == null) {
            return null;
        }
        String[] aliases = null;
        String name = element.getAttribute(NAME_ATTRIBUTE);
        if (StringUtils.hasLength(name)) {
            aliases = StringUtils.trimArrayElements(
                    StringUtils.commaDelimitedListToStringArray(name));
        }
        return aliases;
    }

    public void parseAttributes(Element element, ParserContext parserContext, BeanDefinitionBuilder builder) {
        NamedNodeMap attributes = element.getAttributes();
        for (int x = 0; x < attributes.getLength(); x++) {
            Attr attribute = (Attr) attributes.item(x);
            if (isEligibleAttribute(attribute)) {
                String propertyName = attribute.getLocalName();
                if (propertyName.endsWith(REF_SUFFIX)) {
                    propertyName = propertyName.substring(0, attribute.getLocalName().length() - REF_SUFFIX.length());
                }
                propertyName = Conventions
                        .attributeNameToPropertyName(propertyName);
                Assert.state(StringUtils.hasText(propertyName),
                        "Illegal property name returned from"
                                + " 'extractPropertyName(String)': cannot be"
                                + " null or empty.");
                if (attribute.getLocalName().endsWith(REF_SUFFIX)) {
                    builder.addPropertyReference(propertyName,
                            attribute.getValue());
                } else {
                    builder.addPropertyValue(propertyName, attribute.getValue());
                }
            }
        }
    }
    
    public BeanDefinitionBuilder createBeanDefinitionBuilder(Element element, ParserContext parserContext, Class<?> cls) {
        BeanDefinitionBuilder builder
                = BeanDefinitionBuilder.genericBeanDefinition();
        builder.getRawBeanDefinition().setBeanClass(cls);
        builder.getRawBeanDefinition()
                .setSource(parserContext.extractSource(element));
        if (parserContext.isNested()) {
            builder.setScope(parserContext.getContainingBeanDefinition()
                    .getScope());
        }
        if (parserContext.isDefaultLazyInit()) {
            builder.setLazyInit(true);
        }
        return builder;
    }

    public BeanComponentDefinition registerBeanDefinition(BeanDefinitionBuilder builder, String id, String[] aliases, ParserContext parserContext) {
        BeanDefinitionHolder holder
                = new BeanDefinitionHolder(builder.getBeanDefinition(), id,
                        aliases);
        BeanDefinitionReaderUtils
                .registerBeanDefinition(holder, parserContext.getRegistry());
        BeanComponentDefinition componentDefinition
                = new BeanComponentDefinition(holder);
        parserContext.registerComponent(componentDefinition);
        return componentDefinition;
    }
    
    public BeanComponentDefinition registerBeanDefinition(BeanDefinitionBuilder builder, Element element, ParserContext parserContext) {
        BeanDefinitionHolder holder
                = new BeanDefinitionHolder(builder.getBeanDefinition(),
                        getId(element, builder, parserContext),
                        parseAliase(element));
        BeanDefinitionReaderUtils
                .registerBeanDefinition(holder, parserContext.getRegistry());
        BeanComponentDefinition componentDefinition
                = new BeanComponentDefinition(holder);
        parserContext.registerComponent(componentDefinition);
        return componentDefinition;
    }
<<<<<<< HEAD

    public boolean containsBeanDefinition(String beanName, ParserContext parserContext) {
        return parserContext.getRegistry().containsBeanDefinition(beanName);
    }

    public void addConstructorArgs(Element element, String attribute, Class type, BeanDefinition bd) {
=======
    
    public void addConstructorArgs(Element element, String attribute, Class<?> type, BeanDefinition bd) {
>>>>>>> c16a31b0
        if (element.hasAttribute(attribute)) {
            addConstructorArgs(element.getAttribute(attribute), type, bd);
        }
    }
    
    public void addConstructorArgs(Object value, Class<?> type, BeanDefinition bd) {
        ConstructorArgumentValues.ValueHolder vHolder
                = new ConstructorArgumentValues.ValueHolder(value, type.getName());
        ConstructorArgumentValues args
                = bd.getConstructorArgumentValues();
        args.addIndexedArgumentValue(args.getArgumentCount(), vHolder);
    }
    
    public void addConstructorArgs(Element element, String attribute, Class<?> type, BeanDefinitionBuilder builder) {
        addConstructorArgs(element, attribute, type, builder.getRawBeanDefinition());
    }
    
    public void addConstructorArgs(Object value, Class<?> type, BeanDefinitionBuilder builder) {
        addConstructorArgs(value, type, builder.getRawBeanDefinition());
    }
    
    public String getName(Node node) {
        return Conventions.attributeNameToPropertyName(node.getLocalName());
    }
    
    public String getId(Element element, BeanDefinitionBuilder builder, ParserContext parserContext) {
        String id = null;
        if (element != null) {
            id = element.getAttribute(ID_ATTRIBUTE);
        }
        if (!StringUtils.hasText(id)) {
            id = generateId(builder, parserContext);
        }
        return id;
    }
    
    public String generateId(BeanDefinitionBuilder builder, ParserContext parserContext) {
        return parserContext.getReaderContext()
                .generateBeanName(builder.getRawBeanDefinition());
    }
    
    public void populateIdAttribute(Element element, BeanDefinitionBuilder builder, ParserContext parserContext) {
        if (element == null) {
            return;
        }
        if (!StringUtils.hasText(element.getAttribute(ID_ATTRIBUTE))) {
            element.setAttribute(ID_ATTRIBUTE,
                    generateId(builder, parserContext));
        }
    }
    
    public BeanComponentDefinition factoryInvoker(Element element, String bean, String method, Object[] args, ParserContext parserContext) {
        BeanDefinitionBuilder builder
                = preInvoke(element, bean, method, args, parserContext, true);
        builder.addPropertyReference("targetObject", bean);
        return doInvoke(element, builder, parserContext);
    }
    
    public BeanComponentDefinition factoryInvoker(Element element, Object obj, String method, Object[] args, ParserContext parserContext) {
        BeanDefinitionBuilder builder
                = preInvoke(element, obj, method, args, parserContext, true);
        builder.addPropertyValue("targetObject", obj);
        return doInvoke(element, builder, parserContext);
    }
    
    
    public BeanComponentDefinition factoryInvoker(String bean, String method, Object[] args, ParserContext parserContext) {
        return factoryInvoker(null, bean, method, args, parserContext);
    }
    
    public BeanComponentDefinition factoryInvoker(Object obj, String method, Object[] args, ParserContext parserContext) {
        return factoryInvoker(null, obj, method, args, parserContext);
    }
    
    
    public BeanComponentDefinition invoker(Element element, String bean, String method, Object[] args, ParserContext parserContext) {
        BeanDefinitionBuilder builder
                = preInvoke(element, bean, method, args, parserContext, false);
        builder.addPropertyReference("targetObject", bean);
        return doInvoke(element, builder, parserContext);
    }
    
    public BeanComponentDefinition invoker(Element element, Object obj, String method, Object[] args, ParserContext parserContext) {
        BeanDefinitionBuilder builder
                = preInvoke(element, obj, method, args, parserContext, false);
        builder.addPropertyValue("targetObject", obj);
        return doInvoke(element, builder, parserContext);
    }
    
    
    public BeanComponentDefinition invoker(String bean, String method, Object[] args, ParserContext parserContext) {
        return invoker(null, bean, method, args, parserContext);
    }
    
    public BeanComponentDefinition invoker(Object obj, String method, Object[] args, ParserContext parserContext) {
        return invoker(null, obj, method, args, parserContext);
    }
    
    private BeanDefinitionBuilder preInvoke(Element element, Object obj, String method, Object[] args, ParserContext parserContext, boolean factory) {
        Class<?> beanClass = BeanMethodInvoker.class;
        if (factory) {
            beanClass = MethodInvokingFactoryBean.class;
        }
        
        BeanDefinitionBuilder builder
                = createBeanDefinitionBuilder(element, parserContext, beanClass);
        if (obj instanceof Class) {
            builder.addPropertyValue("staticMethod",
                    ((Class<?>) obj).getName() + "." + method);
        } else {
            builder.addPropertyValue("targetMethod", method);
        }
        builder.addPropertyValue("arguments", args);
        if (element != null) {
            parserContext.getDelegate().parseQualifierElements(element,
                    builder.getRawBeanDefinition());
        }
        return builder;
    }
    
    private BeanComponentDefinition doInvoke(Element element, BeanDefinitionBuilder builder, ParserContext parserContext) {
        String id = getId(element, builder, parserContext);
        return registerBeanDefinition(builder, id,
                parseAliase(element), parserContext);
    }
    
    public boolean isEligibleAttribute(String attributeName) {
        return  !"xmlns".equals(attributeName)
                && !attributeName.startsWith("xmlns:")
                && !ID_ATTRIBUTE.equals(attributeName)
                && !NAME_ATTRIBUTE.equals(attributeName);
    }

    public boolean isEligibleAttribute(Attr attribute) {
        return  isEligibleAttribute(attribute.getName());
    }
    
    public boolean isRedissonNS(Node node) {
        return node != null
                && REDISSON_NAMESPACE.equals(node.getNamespaceURI());
    }
    
    public String getAttribute(Element element, String attribute) {
        return element.getAttribute(attribute);
    }
    
    public void setAttribute(Element element, String attribute, String value) {
        element.setAttribute(attribute, value);
    }
    
    public boolean hasAttribute(Element element, String attribute) {
        return element.hasAttribute(attribute);
    }
    
    public boolean hasElement(Element element, String tagName) {
        return element.getElementsByTagNameNS(
                    RedissonNamespaceParserSupport.REDISSON_NAMESPACE, tagName)
                .getLength() > 0;
    }
    
    public Element getSingleElement(Element element, String tagName) {
        return (Element) element.getElementsByTagNameNS(
                    RedissonNamespaceParserSupport.REDISSON_NAMESPACE, tagName)
                .item(0);
    }
}<|MERGE_RESOLUTION|>--- conflicted
+++ resolved
@@ -161,17 +161,12 @@
         parserContext.registerComponent(componentDefinition);
         return componentDefinition;
     }
-<<<<<<< HEAD
 
     public boolean containsBeanDefinition(String beanName, ParserContext parserContext) {
         return parserContext.getRegistry().containsBeanDefinition(beanName);
     }
 
-    public void addConstructorArgs(Element element, String attribute, Class type, BeanDefinition bd) {
-=======
-    
     public void addConstructorArgs(Element element, String attribute, Class<?> type, BeanDefinition bd) {
->>>>>>> c16a31b0
         if (element.hasAttribute(attribute)) {
             addConstructorArgs(element.getAttribute(attribute), type, bd);
         }
