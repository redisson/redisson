/**
 * Copyright (c) 2013-2022 Nikita Koksharov
 *
 * Licensed under the Apache License, Version 2.0 (the "License");
 * you may not use this file except in compliance with the License.
 * You may obtain a copy of the License at
 *
 *    http://www.apache.org/licenses/LICENSE-2.0
 *
 * Unless required by applicable law or agreed to in writing, software
 * distributed under the License is distributed on an "AS IS" BASIS,
 * WITHOUT WARRANTIES OR CONDITIONS OF ANY KIND, either express or implied.
 * See the License for the specific language governing permissions and
 * limitations under the License.
 */
package org.redisson.cluster;

import io.netty.resolver.AddressResolver;
import io.netty.util.concurrent.Future;
import io.netty.util.concurrent.FutureListener;
import io.netty.util.concurrent.ScheduledFuture;
import org.redisson.api.NatMapper;
import org.redisson.api.NodeType;
import org.redisson.api.RFuture;
import org.redisson.client.*;
import org.redisson.client.protocol.RedisCommands;
import org.redisson.client.protocol.RedisStrictCommand;
import org.redisson.cluster.ClusterNodeInfo.Flag;
import org.redisson.cluster.ClusterPartition.Type;
import org.redisson.config.ClusterServersConfig;
import org.redisson.config.Config;
import org.redisson.config.MasterSlaveServersConfig;
import org.redisson.config.ReadMode;
import org.redisson.connection.*;
import org.redisson.connection.ClientConnectionsEntry.FreezeReason;
import org.redisson.misc.RedisURI;
import org.slf4j.Logger;
import org.slf4j.LoggerFactory;

import java.net.InetSocketAddress;
import java.util.*;
import java.util.concurrent.*;
import java.util.concurrent.atomic.AtomicReference;
import java.util.concurrent.atomic.AtomicReferenceArray;
import java.util.stream.Collectors;

/**
 * 
 * @author Nikita Koksharov
 *
 */
public class ClusterConnectionManager extends MasterSlaveConnectionManager {

    private final Logger log = LoggerFactory.getLogger(getClass());

    private final ConcurrentMap<Integer, ClusterPartition> lastPartitions = new ConcurrentHashMap<>();

    private ScheduledFuture<?> monitorFuture;
    
    private volatile RedisURI lastClusterNode;
    
    private RedisStrictCommand<List<ClusterNodeInfo>> clusterNodesCommand;
    
    private String configEndpointHostName;
    
    private final NatMapper natMapper;

    private final AtomicReferenceArray<MasterSlaveEntry> slot2entry = new AtomicReferenceArray<>(MAX_SLOT);

    private final Map<RedisClient, MasterSlaveEntry> client2entry = new ConcurrentHashMap<>();

    public ClusterConnectionManager(ClusterServersConfig cfg, Config config, UUID id) {
        super(config, id);

        if (cfg.getNodeAddresses().isEmpty()) {
            throw new IllegalArgumentException("At least one cluster node should be defined!");
        }

        this.natMapper = cfg.getNatMapper();
        this.config = create(cfg);
        initTimer(this.config);
        
        Throwable lastException = null;
        List<String> failedMasters = new ArrayList<String>();
        for (String address : cfg.getNodeAddresses()) {
            RedisURI addr = new RedisURI(address);
            CompletionStage<RedisConnection> connectionFuture = connectToNode(cfg, addr, addr.getHost());
            try {
                RedisConnection connection = connectionFuture.toCompletableFuture().join();

                if (cfg.getNodeAddresses().size() == 1 && !addr.isIP()) {
                    configEndpointHostName = addr.getHost();
                }
                
                clusterNodesCommand = RedisCommands.CLUSTER_NODES;
                if (addr.isSsl()) {
                    clusterNodesCommand = RedisCommands.CLUSTER_NODES_SSL;
                }
                
                List<ClusterNodeInfo> nodes = connection.sync(clusterNodesCommand);
                
                StringBuilder nodesValue = new StringBuilder();
                for (ClusterNodeInfo clusterNodeInfo : nodes) {
                    nodesValue.append(clusterNodeInfo.getNodeInfo()).append("\n");
                }
                log.info("Redis cluster nodes configuration got from {}:\n{}", connection.getRedisClient().getAddr(), nodesValue);

                lastClusterNode = addr;
                
                CompletableFuture<Collection<ClusterPartition>> partitionsFuture = parsePartitions(nodes);
                Collection<ClusterPartition> partitions;
                try {
                    partitions = partitionsFuture.join();
                } catch (CompletionException e) {
                    lastException = e.getCause();
                    break;
                }

                List<CompletableFuture<Void>> masterFutures = new ArrayList<>();
                for (ClusterPartition partition : partitions) {
                    if (partition.isMasterFail()) {
                        failedMasters.add(partition.getMasterAddress().toString());
                        continue;
                    }
                    if (partition.getMasterAddress() == null) {
                        throw new IllegalStateException("Master node: " + partition.getNodeId() + " doesn't have address.");
                    }

                    CompletableFuture<Void> masterFuture = addMasterEntry(partition, cfg);
                    masterFutures.add(masterFuture);
                }

                CompletableFuture<Void> masterFuture = CompletableFuture.allOf(masterFutures.toArray(new CompletableFuture[0]));
                try {
                    masterFuture.join();
                } catch (CompletionException e) {
                    lastException = e.getCause();
                }
                break;
            } catch (Exception e) {
                if (e instanceof CompletionException) {
                    e = (Exception) e.getCause();
                }
                lastException = e;
                log.warn(e.getMessage());
            }
        }

        if (lastPartitions.isEmpty()) {
            stopThreads();
            if (failedMasters.isEmpty()) {
                throw new RedisConnectionException("Can't connect to servers!", lastException);
            } else {
                throw new RedisConnectionException("Can't connect to servers! Failed masters according to cluster status: " + failedMasters, lastException);
            }
        }

        if (cfg.isCheckSlotsCoverage() && lastPartitions.size() != MAX_SLOT) {
            stopThreads();
            if (failedMasters.isEmpty()) {
                throw new RedisConnectionException("Not all slots covered! Only " + lastPartitions.size() + " slots are available. Set checkSlotsCoverage = false to avoid this check.", lastException);
            } else {
                throw new RedisConnectionException("Not all slots covered! Only " + lastPartitions.size() + " slots are available. Set checkSlotsCoverage = false to avoid this check. Failed masters according to cluster status: " + failedMasters, lastException);
            }
        }
        
        scheduleClusterChangeCheck(cfg);
    }

    @Override
    public Collection<MasterSlaveEntry> getEntrySet() {
        return client2entry.values();
    }

    protected MasterSlaveEntry getEntry(RedisURI addr) {
        for (MasterSlaveEntry entry : client2entry.values()) {
            if (RedisURI.compare(entry.getClient().getAddr(), addr)) {
                return entry;
            }
            if (entry.hasSlave(addr)) {
                return entry;
            }
        }
        return null;
    }

    @Override
    public MasterSlaveEntry getEntry(RedisClient redisClient) {
        MasterSlaveEntry entry = client2entry.get(redisClient);
        if (entry != null) {
            return entry;
        }

        for (MasterSlaveEntry mentry : client2entry.values()) {
            if (mentry.hasSlave(redisClient)) {
                return mentry;
            }
        }
        return null;
    }

    @Override
    public MasterSlaveEntry getEntry(InetSocketAddress address) {
        for (MasterSlaveEntry entry : client2entry.values()) {
            InetSocketAddress addr = entry.getClient().getAddr();
            if (addr.getAddress().equals(address.getAddress()) && addr.getPort() == address.getPort()) {
                return entry;
            }
        }
        return null;
    }

    @Override
    protected CompletableFuture<RedisClient> changeMaster(int slot, RedisURI address) {
        MasterSlaveEntry entry = getEntry(slot);
        RedisClient oldClient = entry.getClient();
        CompletableFuture<RedisClient> future = super.changeMaster(slot, address);
        return future.whenComplete((res, e) -> {
            if (e == null) {
                client2entry.remove(oldClient);
                client2entry.put(entry.getClient(), entry);
            }
        });
    }

    @Override
    public MasterSlaveEntry getEntry(int slot) {
        return slot2entry.get(slot);
    }

    private void addEntry(Integer slot, MasterSlaveEntry entry) {
        MasterSlaveEntry oldEntry = slot2entry.getAndSet(slot, entry);
        if (oldEntry != entry) {
            entry.incReference();
            shutdownEntry(oldEntry);
        }
        client2entry.put(entry.getClient(), entry);
    }

    private void removeEntry(Integer slot) {
        MasterSlaveEntry entry = slot2entry.getAndSet(slot, null);
        shutdownEntry(entry);
    }

    private void shutdownEntry(MasterSlaveEntry entry) {
        if (entry != null && entry.decReference() == 0) {
            client2entry.remove(entry.getClient());
            entry.getAllEntries().forEach(e -> entry.nodeDown(e));
            entry.masterDown();
            entry.shutdownAsync();
            subscribeService.remove(entry);

            String slaves = entry.getAllEntries().stream()
                    .filter(e -> !e.getClient().getAddr().equals(entry.getClient().getAddr()))
                    .map(e -> e.getClient().toString())
                    .collect(Collectors.joining(","));
            log.info("{} master and related slaves: {} removed", entry.getClient().getAddr(), slaves);
        }
    }

    @Override
    protected RedisClientConfig createRedisConfig(NodeType type, RedisURI address, int timeout, int commandTimeout, String sslHostname) {
        RedisClientConfig result = super.createRedisConfig(type, address, timeout, commandTimeout, sslHostname);
        result.setReadOnly(type == NodeType.SLAVE && config.getReadMode() != ReadMode.MASTER);
        return result;
    }
    
    private CompletableFuture<Void> addMasterEntry(ClusterPartition partition, ClusterServersConfig cfg) {
        CompletableFuture<Void> result = new CompletableFuture<>();

        if (partition.isMasterFail()) {
            RedisException e = new RedisException("Failed to add master: " +
                    partition.getMasterAddress() + " for slot ranges: " +
                    partition.getSlotRanges() + ". Reason - server has FAIL flag");

            if (partition.getSlotsAmount() == 0) {
                e = new RedisException("Failed to add master: " +
                        partition.getMasterAddress() + ". Reason - server has FAIL flag");
            }
            result.completeExceptionally(e);
            return result;
        }

        CompletionStage<RedisConnection> connectionFuture = connectToNode(cfg, partition.getMasterAddress(), configEndpointHostName);
        connectionFuture.whenComplete((connection, ex1) -> {
            if (ex1 != null) {
                log.error("Can't connect to master: {} with slot ranges: {}", partition.getMasterAddress(), partition.getSlotRanges());
                result.completeExceptionally(ex1);
                return;
            }

            MasterSlaveServersConfig config = create(cfg);
            config.setMasterAddress(partition.getMasterAddress().toString());

            MasterSlaveEntry entry;
            if (config.checkSkipSlavesInit()) {
                entry = new SingleEntry(ClusterConnectionManager.this, config);
            } else {
                Set<String> slaveAddresses = partition.getSlaveAddresses().stream().map(r -> r.toString()).collect(Collectors.toSet());
                config.setSlaveAddresses(slaveAddresses);

                entry = new MasterSlaveEntry(ClusterConnectionManager.this, config);
            }

            CompletableFuture<RedisClient> f = entry.setupMasterEntry(new RedisURI(config.getMasterAddress()), configEndpointHostName);
            f.whenComplete((masterClient, ex3) -> {
                if (ex3 != null) {
                    log.error("Can't add master: " + partition.getMasterAddress() + " for slot ranges: " + partition.getSlotRanges(), ex3);
                    result.completeExceptionally(ex3);
                    return;
                }

                for (Integer slot : partition.getSlots()) {
                    addEntry(slot, entry);
                    lastPartitions.put(slot, partition);
                }

                if (!config.checkSkipSlavesInit()) {
                    CompletableFuture<Void> fs = entry.initSlaveBalancer(partition.getFailedSlaveAddresses(), configEndpointHostName);
                    fs.whenComplete((r, ex) -> {
                        if (ex != null) {
                            log.error("unable to add slave for: " + partition.getMasterAddress()
                                    + " slot ranges: " + partition.getSlotRanges(), ex);
                            result.completeExceptionally(ex);
                            return;
                        }

                        if (!partition.getSlaveAddresses().isEmpty()) {
                            log.info("slaves: {} added for slot ranges: {}", partition.getSlaveAddresses(), partition.getSlotRanges());
                            if (!partition.getFailedSlaveAddresses().isEmpty()) {
                                log.warn("slaves: {} are down for slot ranges: {}", partition.getFailedSlaveAddresses(), partition.getSlotRanges());
                            }
                        }

                        if (result.complete(null)) {
                            log.info("master: {} added for slot ranges: {}", partition.getMasterAddress(), partition.getSlotRanges());
                        } else {
                            log.error("unable to add master: {} for slot ranges: {}", partition.getMasterAddress(), partition.getSlotRanges());
                        }
                    });
                } else {
                    if (result.complete(null)) {
                        log.info("master: {} added for slot ranges: {}", partition.getMasterAddress(), partition.getSlotRanges());
                    } else {
                        log.error("unable to add master: {} for slot ranges: {}", partition.getMasterAddress(), partition.getSlotRanges());
                    }
                }

            });
        });

        return result;
    }

    private void scheduleClusterChangeCheck(ClusterServersConfig cfg) {
        monitorFuture = group.schedule(new Runnable() {
            @Override
            public void run() {
                if (configEndpointHostName != null) {
                    String address = cfg.getNodeAddresses().iterator().next();
                    RedisURI uri = new RedisURI(address);
                    AddressResolver<InetSocketAddress> resolver = resolverGroup.getResolver(getGroup().next());
                    Future<List<InetSocketAddress>> allNodes = resolver.resolveAll(InetSocketAddress.createUnresolved(uri.getHost(), uri.getPort()));
                    allNodes.addListener(new FutureListener<List<InetSocketAddress>>() {
                        @Override
                        public void operationComplete(Future<List<InetSocketAddress>> future) throws Exception {
                            AtomicReference<Throwable> lastException = new AtomicReference<Throwable>(future.cause());
                            if (!future.isSuccess()) {
                                checkClusterState(cfg, Collections.emptyIterator(), lastException);
                                return;
                            }
                            
                            List<RedisURI> nodes = new ArrayList<>();
                            for (InetSocketAddress addr : future.getNow()) {
                                RedisURI address = toURI(uri.getScheme(), addr.getAddress().getHostAddress(), "" + addr.getPort());
                                nodes.add(address);
                            }
                            
                            Iterator<RedisURI> nodesIterator = nodes.iterator();
                            checkClusterState(cfg, nodesIterator, lastException);
                        }
                    });
                } else {
                    AtomicReference<Throwable> lastException = new AtomicReference<Throwable>();
                    List<RedisURI> nodes = new ArrayList<>();
                    List<RedisURI> slaves = new ArrayList<>();

                    for (ClusterPartition partition : getLastPartitions()) {
                        if (!partition.isMasterFail()) {
                            nodes.add(partition.getMasterAddress());
                        }

                        Set<RedisURI> partitionSlaves = new HashSet<>(partition.getSlaveAddresses());
                        partitionSlaves.removeAll(partition.getFailedSlaveAddresses());
                        slaves.addAll(partitionSlaves);
                    }
                    Collections.shuffle(nodes);
                    Collections.shuffle(slaves);
                    
                    // master nodes first
                    nodes.addAll(slaves);

                    Iterator<RedisURI> nodesIterator = nodes.iterator();

                    checkClusterState(cfg, nodesIterator, lastException);
                }
            }

        }, cfg.getScanInterval(), TimeUnit.MILLISECONDS);
    }

    private void checkClusterState(ClusterServersConfig cfg, Iterator<RedisURI> iterator, AtomicReference<Throwable> lastException) {
        if (!iterator.hasNext()) {
            if (lastException.get() != null) {
                log.error("Can't update cluster state", lastException.get());
            }
            scheduleClusterChangeCheck(cfg);
            return;
        }
        if (!getShutdownLatch().acquire()) {
            return;
        }
        RedisURI uri = iterator.next();
        CompletionStage<RedisConnection> connectionFuture = connectToNode(cfg, uri, configEndpointHostName);
        connectionFuture.whenComplete((connection, e) -> {
            if (e != null) {
                lastException.set(e);
                getShutdownLatch().release();
                checkClusterState(cfg, iterator, lastException);
                return;
            }

            updateClusterState(cfg, connection, iterator, uri, lastException);
        });
    }

    private void updateClusterState(ClusterServersConfig cfg, RedisConnection connection, 
            Iterator<RedisURI> iterator, RedisURI uri, AtomicReference<Throwable> lastException) {
        RFuture<List<ClusterNodeInfo>> future = connection.async(clusterNodesCommand);
        future.whenComplete((nodes, e) -> {
                if (e != null) {
                    log.error("Unable to execute " + clusterNodesCommand, e);
                    lastException.set(e);
                    getShutdownLatch().release();
                    checkClusterState(cfg, iterator, lastException);
                    return;
                }

                if (nodes.isEmpty()) {
                    log.debug("cluster nodes state got from {}: doesn't contain any nodes", connection.getRedisClient().getAddr());
                    getShutdownLatch().release();
                    checkClusterState(cfg, iterator, lastException);
                    return;
                }

                lastClusterNode = uri;

                StringBuilder nodesValue = new StringBuilder();
                if (log.isDebugEnabled()) {
                    for (ClusterNodeInfo clusterNodeInfo : nodes) {
                        nodesValue.append(clusterNodeInfo.getNodeInfo()).append("\n");
                    }
                    log.debug("cluster nodes state got from {}:\n{}", connection.getRedisClient().getAddr(), nodesValue);
                }

                CompletableFuture<Collection<ClusterPartition>> newPartitionsFuture = parsePartitions(nodes);
                newPartitionsFuture.whenComplete((newPartitions, e1) -> {
                    if (e1 != null) {
                        log.error("Got exception while parsing CLUSTER NODES result", e1);
                        lastException.set(e1);
                        getShutdownLatch().release();
                        checkClusterState(cfg, iterator, lastException);
                        return;
                    }

                    checkMasterNodesChange(cfg, newPartitions)
                            .thenRun(() -> checkSlaveNodesChange(newPartitions))
                            .thenRun(() -> {
                                checkSlotsMigration(newPartitions);
                                checkSlotsChange(newPartitions);

                                getShutdownLatch().release();
                                scheduleClusterChangeCheck(cfg);
                            });
                });
        });
    }

    private CompletableFuture<Void> checkSlaveNodesChange(Collection<ClusterPartition> newPartitions) {
        List<CompletableFuture<?>> futures = new ArrayList<>();
        Map<RedisURI, ClusterPartition> lastPartitions = getLastPartitonsByURI();
        for (ClusterPartition newPart : newPartitions) {
            ClusterPartition currentPart = lastPartitions.get(newPart.getMasterAddress());
            if (currentPart == null) {
                continue;
            }

            MasterSlaveEntry entry = getEntry(currentPart.slots().nextSetBit(0));
            // should be invoked first in order to remove stale failedSlaveAddresses
            CompletableFuture<Set<RedisURI>> addedSlavesFuture = addRemoveSlaves(entry, currentPart, newPart);
            CompletableFuture<Void> f = addedSlavesFuture.thenCompose(addedSlaves -> {
                // Do some slaves have changed state from failed to alive?
                return upDownSlaves(entry, currentPart, newPart, addedSlaves);
            });
            futures.add(f);
        }
        return CompletableFuture.allOf(futures.toArray(new CompletableFuture[0]))
                                    .exceptionally(e -> null);
    }

    private CompletableFuture<Void> upDownSlaves(MasterSlaveEntry entry, ClusterPartition currentPart, ClusterPartition newPart, Set<RedisURI> addedSlaves) {
        List<CompletableFuture<?>> futures = new ArrayList<>();

        List<RedisURI> nonFailedSlaves = currentPart.getFailedSlaveAddresses().stream()
                .filter(uri -> !addedSlaves.contains(uri) && !newPart.getFailedSlaveAddresses().contains(uri))
                .collect(Collectors.toList());
        nonFailedSlaves.forEach(uri -> {
            if (entry.hasSlave(uri)) {
                CompletableFuture<Boolean> f = entry.slaveUpAsync(uri, FreezeReason.MANAGER);
                f = f.thenCompose(v -> {
                    if (v) {
                        log.info("slave: {} is up for slot ranges: {}", uri, currentPart.getSlotRanges());
                        currentPart.removeFailedSlaveAddress(uri);
                        return entry.excludeMasterFromSlaves(uri);
                    }
                    return CompletableFuture.completedFuture(v);
                });
                futures.add(f);
            }
        });

        newPart.getFailedSlaveAddresses().stream()
                .filter(uri -> !currentPart.getFailedSlaveAddresses().contains(uri))
                .forEach(uri -> {
                    currentPart.addFailedSlaveAddress(uri);
                    CompletableFuture<Boolean> f = entry.slaveDownAsync(uri, FreezeReason.MANAGER);
                    f.thenApply(v -> {
                        if (v) {
                            disconnectNode(uri);
                            log.warn("slave: {} has down for slot ranges: {}", uri, currentPart.getSlotRanges());
                        }
                        return v;
                    });
                    futures.add(f);
                });
        return CompletableFuture.allOf(futures.toArray(new CompletableFuture[0]));
    }

    private CompletableFuture<Set<RedisURI>> addRemoveSlaves(MasterSlaveEntry entry, ClusterPartition currentPart, ClusterPartition newPart) {
        List<CompletableFuture<?>> futures = new ArrayList<>();

        Set<RedisURI> removedSlaves = new HashSet<>(currentPart.getSlaveAddresses());
        removedSlaves.removeAll(newPart.getSlaveAddresses());

        for (RedisURI uri : removedSlaves) {
            currentPart.removeSlaveAddress(uri);

            CompletableFuture<Boolean> slaveDownFuture = entry.slaveDownAsync(uri, FreezeReason.MANAGER);
            slaveDownFuture.thenApply(r -> {
                log.info("slave {} removed for slot ranges: {}", uri, currentPart.getSlotRanges());
                return r;
            });
            futures.add(slaveDownFuture);
        }

        Set<RedisURI> addedSlaves = newPart.getSlaveAddresses().stream()
                                                                .filter(uri -> !currentPart.getSlaveAddresses().contains(uri)
                                                                                && !newPart.getFailedSlaveAddresses().contains(uri))
                                                                .collect(Collectors.toSet());

        for (RedisURI uri : addedSlaves) {
            ClientConnectionsEntry slaveEntry = entry.getEntry(uri);
            if (slaveEntry != null) {
                CompletableFuture<Boolean> slaveUpFuture = entry.slaveUpAsync(uri, FreezeReason.MANAGER);
                slaveUpFuture = slaveUpFuture.thenCompose(v -> {
                    if (v) {
                        currentPart.addSlaveAddress(uri);
                        log.info("slave: {} added for slot ranges: {}", uri, currentPart.getSlotRanges());
                        return entry.excludeMasterFromSlaves(uri);
                    }
                    return CompletableFuture.completedFuture(v);
                });
                futures.add(slaveUpFuture);
                continue;
            }

            CompletableFuture<Void> slaveUpFuture = entry.addSlave(uri, false, NodeType.SLAVE, configEndpointHostName);
            slaveUpFuture = slaveUpFuture.whenComplete((res, ex) -> {
                if (ex != null) {
                    log.error("Can't add slave: " + uri, ex);
                }
            }).thenCompose(res -> {
                currentPart.addSlaveAddress(uri);
                log.info("slave: {} added for slot ranges: {}", uri, currentPart.getSlotRanges());
                return entry.excludeMasterFromSlaves(uri)
                            .thenApply(r -> null);
            });
            futures.add(slaveUpFuture);
        }

        CompletableFuture<Void> f = CompletableFuture.allOf(futures.toArray(new CompletableFuture[0]));
        return f.thenApply(r -> addedSlaves);
    }

    private ClusterPartition find(Collection<ClusterPartition> partitions, Integer slot) {
        return partitions.stream().filter(p -> p.hasSlot(slot)).findFirst().orElseThrow(() -> {
            return new IllegalStateException("Unable to find partition with slot " + slot);
        });
    }

    private CompletableFuture<Void> checkMasterNodesChange(ClusterServersConfig cfg, Collection<ClusterPartition> newPartitions) {
        Map<RedisURI, ClusterPartition> lastPartitions = getLastPartitonsByURI();
        Map<RedisURI, ClusterPartition> addedPartitions = new HashMap<>();
        Set<RedisURI> mastersElected = new HashSet<>();
        for (ClusterPartition newPart : newPartitions) {
            if (newPart.getSlotsAmount() == 0) {
                continue;
            }

            ClusterPartition currentPart = lastPartitions.get(newPart.getMasterAddress());
            boolean masterFound = currentPart != null;
            if (masterFound && newPart.isMasterFail()) {
                for (Integer slot : currentPart.getSlots()) {
                    ClusterPartition newMasterPart = find(newPartitions, slot);
                    // does partition has a new master?
                    if (!Objects.equals(newMasterPart.getMasterAddress(), currentPart.getMasterAddress())) {
                        RedisURI newUri = newMasterPart.getMasterAddress();
                        RedisURI oldUri = currentPart.getMasterAddress();

                        mastersElected.add(newUri);

                        CompletableFuture<RedisClient> future = changeMaster(slot, newUri);
                        currentPart.setMasterAddress(newUri);
                        future.whenComplete((res, e) -> {
                            if (e != null) {
                                currentPart.setMasterAddress(oldUri);
                            } else {
                                disconnectNode(oldUri);
                            }
                        });
                    }
                }
            }

            if (!masterFound && !newPart.isMasterFail()) {
                addedPartitions.put(newPart.getMasterAddress(), newPart);
            }
        }

        addedPartitions.keySet().removeAll(mastersElected);
        if (addedPartitions.isEmpty()) {
            return CompletableFuture.completedFuture(null);
        }

        List<CompletableFuture<?>> futures = new ArrayList<>();
        for (ClusterPartition newPart : addedPartitions.values()) {
            CompletableFuture<Void> future = addMasterEntry(newPart, cfg);
            futures.add(future);
        }
        return CompletableFuture.allOf(futures.toArray(new CompletableFuture[0]))
                                    .exceptionally(e -> null);
    }

    private void checkSlotsChange(Collection<ClusterPartition> newPartitions) {
        int newSlotsAmount = newPartitions.stream()
                                .mapToInt(ClusterPartition::getSlotsAmount)
                                .sum();
        if (newSlotsAmount == lastPartitions.size() && lastPartitions.size() == MAX_SLOT) {
            return;
        }

        Set<Integer> removedSlots = lastPartitions.keySet().stream()
                .filter(s -> newPartitions.stream().noneMatch(p -> p.hasSlot(s)))
                .collect(Collectors.toSet());

        lastPartitions.keySet().removeAll(removedSlots);
        if (!removedSlots.isEmpty()) {
            log.info("{} slots found to remove", removedSlots.size());
        }

        for (Integer slot : removedSlots) {
            removeEntry(slot);
        }

        Integer addedSlots = 0;
        for (ClusterPartition clusterPartition : newPartitions) {
            MasterSlaveEntry entry = getEntry(clusterPartition.getMasterAddress());
            for (Integer slot : clusterPartition.getSlots()) {
                if (lastPartitions.containsKey(slot)) {
                    continue;
                }

                if (entry != null) {
                    addEntry(slot, entry);
                    lastPartitions.put(slot, clusterPartition);
                    addedSlots++;
                }
            }
        }
        if (addedSlots > 0) {
            log.info("{} slots found to add", addedSlots);
        }
    }
    
    private void checkSlotsMigration(Collection<ClusterPartition> newPartitions) {
        Set<ClusterPartition> clusterLastPartitions = getLastPartitions();

        // https://github.com/redisson/redisson/issues/3635
        Map<String, MasterSlaveEntry> nodeEntries = clusterLastPartitions.stream().collect(Collectors.toMap(p -> p.getNodeId(),
                                                                                    p -> getEntry(p.slots().nextSetBit(0))));

        Set<Integer> changedSlots = new HashSet<>();
        for (ClusterPartition currentPartition : clusterLastPartitions) {
            String nodeId = currentPartition.getNodeId();
            for (ClusterPartition newPartition : newPartitions) {
                if (!Objects.equals(nodeId, newPartition.getNodeId())) {
                    continue;
                }

                MasterSlaveEntry entry = nodeEntries.get(nodeId);
                BitSet addedSlots = newPartition.copySlots();
                addedSlots.andNot(currentPartition.slots());

                addedSlots.stream().forEach(slot -> {
                    addEntry(slot, entry);
                    lastPartitions.put(slot, currentPartition);
                    changedSlots.add(slot);
                });
                if (!addedSlots.isEmpty()) {
                    log.info("{} slots added to {}", addedSlots.cardinality(), currentPartition.getMasterAddress());
                }

                BitSet removedSlots = currentPartition.copySlots();
                removedSlots.andNot(newPartition.slots());

                removedSlots.stream().forEach(slot -> {
                    if (lastPartitions.remove(slot, currentPartition)) {
                        removeEntry(slot);
                        changedSlots.add(slot);
                    }
                });
                if (!removedSlots.isEmpty()) {
                    log.info("{} slots removed from {}", removedSlots.cardinality(), currentPartition.getMasterAddress());
                }

                if (!addedSlots.isEmpty() || !removedSlots.isEmpty()) {
                    // https://github.com/redisson/redisson/issues/3695, slotRanges not update when slots of node changed.
                    currentPartition.clear();
                    currentPartition.addSlotRanges(newPartition.getSlotRanges());
                }
                break;
            }
        }

        changedSlots.forEach(subscribeService::reattachPubSub);
    }
    
    private int indexOf(byte[] array, byte element) {
        for (int i = 0; i < array.length; ++i) {
            if (array[i] == element) {
                return i;
            }
        }
        return -1;
    }  
    
    @Override
    public int calcSlot(byte[] key) {
        if (key == null) {
            return 0;
        }

        int start = indexOf(key, (byte) '{');
        if (start != -1) {
            int end = indexOf(key, (byte) '}');
            if (end != -1 && start + 1 < end) {
                key = Arrays.copyOfRange(key, start + 1, end);
            }
        }
        
        int result = CRC16.crc16(key) % MAX_SLOT;
        return result;
    }
    
    @Override
    public int calcSlot(String key) {
        if (key == null) {
            return 0;
        }

        int start = key.indexOf('{');
        if (start != -1) {
            int end = key.indexOf('}');
            if (end != -1 && start + 1 < end) {
                key = key.substring(start + 1, end);
            }
        }

        int result = CRC16.crc16(key.getBytes()) % MAX_SLOT;
        log.debug("slot {} for {}", result, key);
        return result;
    }

    @Override
    public RedisURI applyNatMap(RedisURI address) {
        return natMapper.map(address);
    }
    
    private CompletableFuture<Collection<ClusterPartition>> parsePartitions(List<ClusterNodeInfo> nodes) {
        Map<String, ClusterPartition> partitions = new ConcurrentHashMap<>();
        List<CompletableFuture<Void>> futures = new ArrayList<>();
        for (ClusterNodeInfo clusterNodeInfo : nodes) {
            if (clusterNodeInfo.containsFlag(Flag.NOADDR)
                    || clusterNodeInfo.containsFlag(Flag.HANDSHAKE)
                        || clusterNodeInfo.getAddress() == null
                            || (clusterNodeInfo.getSlotRanges().isEmpty() && clusterNodeInfo.containsFlag(Flag.MASTER))) {
                // skip it
                continue;
            }

            String masterId;
            if (clusterNodeInfo.containsFlag(Flag.SLAVE)) {
                masterId = clusterNodeInfo.getSlaveOf();
            } else {
                masterId = clusterNodeInfo.getNodeId();
            }

            if (masterId == null) {
                // skip it
                continue;
            }

            CompletableFuture<RedisURI> ipFuture = resolveIP(clusterNodeInfo.getAddress());
            CompletableFuture<Void> f = ipFuture.thenAccept(address -> {

                if (clusterNodeInfo.containsFlag(Flag.SLAVE)) {
                    ClusterPartition masterPartition = partitions.computeIfAbsent(masterId, k -> new ClusterPartition(masterId));
                    ClusterPartition slavePartition = partitions.computeIfAbsent(clusterNodeInfo.getNodeId(),
                            k -> new ClusterPartition(clusterNodeInfo.getNodeId()));
                    slavePartition.setType(Type.SLAVE);
                    slavePartition.setParent(masterPartition);

                    masterPartition.addSlaveAddress(address);
                    if (clusterNodeInfo.containsFlag(Flag.FAIL)) {
                        masterPartition.addFailedSlaveAddress(address);
                    }
                } else if (clusterNodeInfo.containsFlag(Flag.MASTER)) {
                    ClusterPartition masterPartition = partitions.computeIfAbsent(masterId, k -> new ClusterPartition(masterId));
                    masterPartition.addSlotRanges(clusterNodeInfo.getSlotRanges());
                    masterPartition.setMasterAddress(address);
                    masterPartition.setType(Type.MASTER);
                    if (clusterNodeInfo.containsFlag(Flag.FAIL)) {
                        masterPartition.setMasterFail(true);
                    }
                }
            });
            futures.add(f);
        }

        CompletableFuture<Void> future = CompletableFuture.allOf(futures.toArray(new CompletableFuture[0]));
<<<<<<< HEAD
        return future.handle((r, e) -> {
            if (e != null) {
                throw new CompletionException(e);
            }

=======
        return future.thenApply(r -> {
>>>>>>> a483625e
            addCascadeSlaves(partitions.values());

            List<ClusterPartition> ps = partitions.values()
                    .stream()
                    .filter(cp -> cp.getType() == Type.MASTER
                            && cp.getMasterAddress() != null)
                    .collect(Collectors.toList());
            return ps;
        });
    }

    private void addCascadeSlaves(Collection<ClusterPartition> partitions) {
        Iterator<ClusterPartition> iter = partitions.iterator();
        while (iter.hasNext()) {
            ClusterPartition cp = iter.next();
            if (cp.getType() != Type.SLAVE) {
                continue;
            }
            
            if (cp.getParent() != null && cp.getParent().getType() == Type.MASTER) {
                ClusterPartition parent = cp.getParent();
                for (RedisURI addr : cp.getSlaveAddresses()) {
                    parent.addSlaveAddress(addr);
                }
                for (RedisURI addr : cp.getFailedSlaveAddresses()) {
                    parent.addFailedSlaveAddress(addr);
                }
            }
            iter.remove();
        }
    }

    @Override
    public void shutdown() {
        if (monitorFuture != null) {
            monitorFuture.cancel(true);
        }
        
        closeNodeConnections();
        super.shutdown();
    }

    private Map<RedisURI, ClusterPartition> getLastPartitonsByURI() {
        return lastPartitions.values().stream().collect(Collectors.toMap(p -> p.getMasterAddress(), p -> p, (e1, e2) -> e1));
    }

    private Set<ClusterPartition> getLastPartitions() {
        return new HashSet<>(lastPartitions.values());
    }
    
    @Override
    public RedisURI getLastClusterNode() {
        return lastClusterNode;
    }
    
    @Override
    public boolean isClusterMode() {
        return true;
    }
    
}
<|MERGE_RESOLUTION|>--- conflicted
+++ resolved
@@ -858,15 +858,7 @@
         }
 
         CompletableFuture<Void> future = CompletableFuture.allOf(futures.toArray(new CompletableFuture[0]));
-<<<<<<< HEAD
-        return future.handle((r, e) -> {
-            if (e != null) {
-                throw new CompletionException(e);
-            }
-
-=======
         return future.thenApply(r -> {
->>>>>>> a483625e
             addCascadeSlaves(partitions.values());
 
             List<ClusterPartition> ps = partitions.values()
