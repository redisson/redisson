/**
 * Copyright 2018 Nikita Koksharov
 *
 * Licensed under the Apache License, Version 2.0 (the "License");
 * you may not use this file except in compliance with the License.
 * You may obtain a copy of the License at
 *
 *    http://www.apache.org/licenses/LICENSE-2.0
 *
 * Unless required by applicable law or agreed to in writing, software
 * distributed under the License is distributed on an "AS IS" BASIS,
 * WITHOUT WARRANTIES OR CONDITIONS OF ANY KIND, either express or implied.
 * See the License for the specific language governing permissions and
 * limitations under the License.
 */
package org.redisson.executor;

import java.io.IOException;
import java.util.Arrays;
import java.util.Date;
import java.util.concurrent.Callable;
import java.util.concurrent.ConcurrentMap;
import java.util.concurrent.TimeUnit;

import org.redisson.Redisson;
import org.redisson.RedissonExecutorService;
import org.redisson.RedissonShutdownException;
import org.redisson.api.RFuture;
import org.redisson.api.RedissonClient;
import org.redisson.api.RemoteInvocationOptions;
import org.redisson.client.RedisException;
import org.redisson.client.codec.Codec;
import org.redisson.client.codec.LongCodec;
import org.redisson.client.codec.StringCodec;
import org.redisson.client.protocol.RedisCommands;
import org.redisson.command.CommandExecutor;
import org.redisson.misc.Injector;
import org.redisson.remote.RequestId;
import org.redisson.remote.ResponseEntry;

import io.netty.buffer.ByteBuf;
import io.netty.buffer.ByteBufAllocator;
import io.netty.util.Timeout;
import io.netty.util.TimerTask;
import io.netty.util.concurrent.Future;
import io.netty.util.concurrent.FutureListener;

/**
 * Executor service runs Callable and Runnable tasks.
 * 
 * @author Nikita Koksharov
 *
 */
public class TasksRunnerService implements RemoteExecutorService {

    private final Codec codec;
    private final String name;
    private final CommandExecutor commandExecutor;

    private final RedissonClient redisson;
    
    private String tasksCounterName;
    private String statusName;
    private String terminationTopicName;
    private String tasksName; 
    private String schedulerQueueName;
    private String schedulerChannelName;
    private String tasksRetryIntervalName;
    private ConcurrentMap<String, ResponseEntry> responses;
    
    public TasksRunnerService(CommandExecutor commandExecutor, RedissonClient redisson, Codec codec, String name, ConcurrentMap<String, ResponseEntry> responses) {
        this.commandExecutor = commandExecutor;
        this.name = name;
        this.redisson = redisson;
        this.responses = responses;
        
        this.codec = codec;
    }
    
    public void setTasksRetryIntervalName(String tasksRetryInterval) {
        this.tasksRetryIntervalName = tasksRetryInterval;
    }
    
    public void setSchedulerQueueName(String schedulerQueueName) {
        this.schedulerQueueName = schedulerQueueName;
    }
    
    public void setSchedulerChannelName(String schedulerChannelName) {
        this.schedulerChannelName = schedulerChannelName;
    }
    
    public void setTasksName(String tasksName) {
        this.tasksName = tasksName;
    }
    
    public void setTasksCounterName(String tasksCounterName) {
        this.tasksCounterName = tasksCounterName;
    }
    
    public void setStatusName(String statusName) {
        this.statusName = statusName;
    }

    public void setTerminationTopicName(String terminationTopicName) {
        this.terminationTopicName = terminationTopicName;
    }

    @Override
    public void scheduleAtFixedRate(String className, byte[] classBody, byte[] state, long startTime, long period, String executorId, String requestId) {
        long newStartTime = System.currentTimeMillis() + period;
        RFuture<Void> future = asyncScheduledServiceAtFixed(executorId, requestId).scheduleAtFixedRate(className, classBody, state, newStartTime, period, executorId, requestId);
        try {
            executeRunnable(className, classBody, state, requestId);
        } catch (RuntimeException e) {
            // cancel task if it throws an exception
            future.cancel(true);
            throw e;
        }
    }
    
    @Override
    public void schedule(String className, byte[] classBody, byte[] state, long startTime, String cronExpression, String executorId, String requestId) {
        Date nextStartDate = new CronExpression(cronExpression).getNextValidTimeAfter(new Date());
<<<<<<< HEAD
        if (nextStartDate != null) {
            RFuture<Void> future = asyncScheduledServiceAtFixed(executorId, requestId).schedule(className, classBody, state, nextStartDate.getTime(), cronExpression, executorId, requestId);
            try {
                executeRunnable(className, classBody, state, requestId);
            } catch (RuntimeException e) {
                // cancel task if it throws an exception
                future.cancel(true);
                throw e;
            }
=======
        RFuture<Void> future = null;
        if (nextStartDate != null) {
            RemoteExecutorServiceAsync service = asyncScheduledServiceAtFixed(executorId, requestId);
            future = service.schedule(className, classBody, state, nextStartDate.getTime(), cronExpression, executorId, requestId);
        }
        try {
            executeRunnable(className, classBody, state, requestId);
        } catch (RuntimeException e) {
            // cancel task if it throws an exception
            if (future != null) {
                future.cancel(true);
            }
            throw e;
>>>>>>> 46e8e884
        }
    }

    /**
     * Creates RemoteExecutorServiceAsync with special executor which overrides requestId generation
     * and uses current requestId. Because recurring tasks should use the same requestId.
     * 
     * @return
     */
    private RemoteExecutorServiceAsync asyncScheduledServiceAtFixed(String executorId, String requestId) {
        ScheduledTasksService scheduledRemoteService = new ScheduledTasksService(codec, redisson, name, commandExecutor, executorId, responses);
        scheduledRemoteService.setTerminationTopicName(terminationTopicName);
        scheduledRemoteService.setTasksCounterName(tasksCounterName);
        scheduledRemoteService.setStatusName(statusName);
        scheduledRemoteService.setSchedulerQueueName(schedulerQueueName);
        scheduledRemoteService.setSchedulerChannelName(schedulerChannelName);
        scheduledRemoteService.setTasksName(tasksName);
        scheduledRemoteService.setRequestId(new RequestId(requestId));
        scheduledRemoteService.setTasksRetryIntervalName(tasksRetryIntervalName);
        RemoteExecutorServiceAsync asyncScheduledServiceAtFixed = scheduledRemoteService.get(RemoteExecutorServiceAsync.class, RemoteInvocationOptions.defaults().noAck().noResult());
        return asyncScheduledServiceAtFixed;
    }
    
    @Override
    public void scheduleWithFixedDelay(String className, byte[] classBody, byte[] state, long startTime, long delay, String executorId, String requestId) {
        executeRunnable(className, classBody, state, requestId);
        long newStartTime = System.currentTimeMillis() + delay;
        asyncScheduledServiceAtFixed(executorId, requestId).scheduleWithFixedDelay(className, classBody, state, newStartTime, delay, executorId, requestId);
    }
    
    @Override
    public Object scheduleCallable(String className, byte[] classBody, byte[] state, long startTime, String requestId) {
        return executeCallable(className, classBody, state, requestId);
    }
    
    @Override
    public void scheduleRunnable(String className, byte[] classBody, byte[] state, long startTime, String requestId) {
        executeRunnable(className, classBody, state, requestId);
    }
    
    @Override
    public Object executeCallable(String className, byte[] classBody, byte[] state, String requestId) {
        renewRetryTime(requestId);
        
        ByteBuf buf = ByteBufAllocator.DEFAULT.buffer(state.length);
        try {
            buf.writeBytes(state);
            
            RedissonClassLoader cl = new RedissonClassLoader(codec.getClassLoader());
            cl.loadClass(className, classBody);

            Callable<?> callable = decode(cl, buf);
            return callable.call();
        } catch (RedissonShutdownException e) {
            return null;
            // skip
        } catch (RedisException e) {
            throw e;
        } catch (Exception e) {
            throw new IllegalArgumentException(e);
        } finally {
            buf.release();
            finish(requestId);
        }
    }

    protected void scheduleRetryTimeRenewal(final String requestId) {
        ((Redisson)redisson).getConnectionManager().newTimeout(new TimerTask() {
            @Override
            public void run(Timeout timeout) throws Exception {
                renewRetryTime(requestId);
            }
        }, 5, TimeUnit.SECONDS);
    }

    protected void renewRetryTime(final String requestId) {
        RFuture<Boolean> future = commandExecutor.evalWriteAsync(name, LongCodec.INSTANCE, RedisCommands.EVAL_BOOLEAN,
                // check if executor service not in shutdown state
                  "local name = ARGV[2];"
                + "local scheduledName = ARGV[2];"
                + "if string.sub(scheduledName, 1, 2) ~= 'ff' then "
                    + "scheduledName = 'ff' .. scheduledName; "
                + "else "
                    + "name = string.sub(name, 3, string.len(name)); "
                + "end;"
                + "local retryInterval = redis.call('get', KEYS[4]);"
                
                + "if redis.call('exists', KEYS[1]) == 0 and retryInterval ~= false and redis.call('hexists', KEYS[5], name) == 1 then "
                    + "local startTime = tonumber(ARGV[1]) + tonumber(retryInterval);"
                    + "redis.call('zadd', KEYS[2], startTime, scheduledName);"
                    + "local v = redis.call('zrange', KEYS[2], 0, 0); "
                    // if new task added to queue head then publish its startTime 
                    // to all scheduler workers 
                    + "if v[1] == ARGV[2] then "
                        + "redis.call('publish', KEYS[3], startTime); "
                    + "end;"
                    + "return 1; "
                + "end;"
                + "return 0;", 
                Arrays.<Object>asList(statusName, schedulerQueueName, schedulerChannelName, tasksRetryIntervalName, tasksName),
                System.currentTimeMillis(), requestId);
        future.addListener(new FutureListener<Boolean>() {
            @Override
            public void operationComplete(Future<Boolean> future) throws Exception {
                if (!future.isSuccess() || future.get()) {
                    scheduleRetryTimeRenewal(requestId);
                }
            }
        });
    }

    @SuppressWarnings("unchecked")
    private <T> T decode(RedissonClassLoader cl, ByteBuf buf) throws IOException {
        try {
            Codec codec = this.codec.getClass().getConstructor(ClassLoader.class).newInstance(cl);
            T task = (T) codec.getValueDecoder().decode(buf, null);
            Injector.inject(task, redisson);
            return task;
        } catch (Exception e) {
            throw new IllegalStateException("Unable to initialize codec with ClassLoader parameter", e);
        }

    }

    @Override
    public void executeRunnable(String className, byte[] classBody, byte[] state, String requestId) {
        if (requestId != null && requestId.startsWith("00")) {
            renewRetryTime(requestId);
        }

        ByteBuf buf = ByteBufAllocator.DEFAULT.buffer(state.length);
        try {
            buf.writeBytes(state);
            
            RedissonClassLoader cl = new RedissonClassLoader(codec.getClassLoader());
            cl.loadClass(className, classBody);
        
            Runnable runnable = decode(cl, buf);
            runnable.run();
        } catch (RedissonShutdownException e) {
            // skip
        } catch (RedisException e) {
            throw e;
        } catch (Exception e) {
            throw new IllegalArgumentException(e);
        } finally {
            buf.release();
            finish(requestId);
        }
    }

    /**
     * Check shutdown state. If tasksCounter equals <code>0</code>
     * and executor in <code>shutdown</code> state, then set <code>terminated</code> state 
     * and notify terminationTopicName
     * <p>
     * If <code>scheduledRequestId</code> is not null then
     * delete scheduled task
     * 
     * @param requestId
     */
    private void finish(String requestId) {
        commandExecutor.evalWriteAsync(name, StringCodec.INSTANCE, RedisCommands.EVAL_VOID,
               "local scheduled = redis.call('zscore', KEYS[5], ARGV[3]);"
             + "if scheduled == false then "
                 + "redis.call('hdel', KEYS[4], ARGV[3]); "
             + "end;" +
               "redis.call('zrem', KEYS[5], 'ff' .. ARGV[3]);" +
               "if redis.call('decr', KEYS[1]) == 0 then "
                + "redis.call('del', KEYS[1], KEYS[6]);"
                + "if redis.call('get', KEYS[2]) == ARGV[1] then "
                    + "redis.call('set', KEYS[2], ARGV[2]);"
                    + "redis.call('publish', KEYS[3], ARGV[2]);"
                + "end;"
             + "end;",  
                Arrays.<Object>asList(tasksCounterName, statusName, terminationTopicName, tasksName, schedulerQueueName, tasksRetryIntervalName),
                RedissonExecutorService.SHUTDOWN_STATE, RedissonExecutorService.TERMINATED_STATE, requestId);
    }

}<|MERGE_RESOLUTION|>--- conflicted
+++ resolved
@@ -121,17 +121,6 @@
     @Override
     public void schedule(String className, byte[] classBody, byte[] state, long startTime, String cronExpression, String executorId, String requestId) {
         Date nextStartDate = new CronExpression(cronExpression).getNextValidTimeAfter(new Date());
-<<<<<<< HEAD
-        if (nextStartDate != null) {
-            RFuture<Void> future = asyncScheduledServiceAtFixed(executorId, requestId).schedule(className, classBody, state, nextStartDate.getTime(), cronExpression, executorId, requestId);
-            try {
-                executeRunnable(className, classBody, state, requestId);
-            } catch (RuntimeException e) {
-                // cancel task if it throws an exception
-                future.cancel(true);
-                throw e;
-            }
-=======
         RFuture<Void> future = null;
         if (nextStartDate != null) {
             RemoteExecutorServiceAsync service = asyncScheduledServiceAtFixed(executorId, requestId);
@@ -145,7 +134,6 @@
                 future.cancel(true);
             }
             throw e;
->>>>>>> 46e8e884
         }
     }
 
