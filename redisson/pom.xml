--- conflicted
+++ resolved
@@ -4,11 +4,7 @@
     <parent>
         <groupId>org.redisson</groupId>
         <artifactId>redisson-parent</artifactId>
-<<<<<<< HEAD
         <version>3.3.2-SNAPSHOT</version>
-=======
-        <version>2.8.3-SNAPSHOT</version>
->>>>>>> 19ad43b8
         <relativePath>../</relativePath>
     </parent>
 
